# Copyright (c) 2020 PaddlePaddle Authors. All Rights Reserved.
#
# Licensed under the Apache License, Version 2.0 (the "License");
# you may not use this file except in compliance with the License.
# You may obtain a copy of the License at
#
#     http://www.apache.org/licenses/LICENSE-2.0
#
# Unless required by applicable law or agreed to in writing, software
# distributed under the License is distributed on an "AS IS" BASIS,
# WITHOUT WARRANTIES OR CONDITIONS OF ANY KIND, either express or implied.
# See the License for the specific language governing permissions and
# limitations under the License.

from __future__ import absolute_import
from __future__ import division
from __future__ import print_function

import os
import time
import multiprocessing
import numpy as np


def set_paddle_flags(**kwargs):
    for key, value in kwargs.items():
        if os.environ.get(key, None) is None:
            os.environ[key] = str(value)


# NOTE(paddle-dev): All of these flags should be
# set before `import paddle`. Otherwise, it would
# not take any effect.
set_paddle_flags(
    FLAGS_eager_delete_tensor_gb=0,  # enable GC to save memory
)

from paddle import fluid

# from ppocr.utils.utility import load_config, merge_config
import program
from paddle import fluid
from ppocr.utils.utility import initial_logger
logger = initial_logger()
from ppocr.data.reader_main import reader_main
from ppocr.utils.save_load import init_model
from ppocr.utils.character import CharacterOps
from ppocr.utils.utility import create_module
from ppocr.utils.utility import get_image_file_list
logger = initial_logger()


def main():
    config = program.load_config(FLAGS.config)
    program.merge_config(FLAGS.opt)
    logger.info(config)
    char_ops = CharacterOps(config['Global'])
    config['Global']['char_ops'] = char_ops

    # check if set use_gpu=True in paddlepaddle cpu version
    use_gpu = config['Global']['use_gpu']
    #     check_gpu(use_gpu)

    place = fluid.CUDAPlace(0) if use_gpu else fluid.CPUPlace()
    exe = fluid.Executor(place)

    rec_model = create_module(config['Architecture']['function'])(params=config)

    startup_prog = fluid.Program()
    eval_prog = fluid.Program()
    with fluid.program_guard(eval_prog, startup_prog):
        with fluid.unique_name.guard():
            _, outputs = rec_model(mode="test")
            fetch_name_list = list(outputs.keys())
            fetch_varname_list = [outputs[v].name for v in fetch_name_list]
    eval_prog = eval_prog.clone(for_test=True)
    exe.run(startup_prog)

    init_model(config, eval_prog, exe)

    blobs = reader_main(config, 'test')()
<<<<<<< HEAD
    infer_img = config['Global']['infer_img']
=======
    infer_img = config['TestReader']['infer_img']
    loss_type = config['Global']['loss_type']
>>>>>>> ade18e13
    infer_list = get_image_file_list(infer_img)
    max_img_num = len(infer_list)
    if len(infer_list) == 0:
        logger.info("Can not find img in infer_img dir.")
    for i in range(max_img_num):
<<<<<<< HEAD
        print("infer_img:", infer_list[i])
=======
        logger.info("infer_img:%s" % infer_list[i])
>>>>>>> ade18e13
        img = next(blobs)
        predict = exe.run(program=eval_prog,
                          feed={"image": img},
                          fetch_list=fetch_varname_list,
                          return_numpy=False)
        if loss_type == "ctc":
            preds = np.array(predict[0])
            preds = preds.reshape(-1)
            preds_lod = predict[0].lod()[0]
            preds_text = char_ops.decode(preds)
            probs = np.array(predict[1])
            ind = np.argmax(probs, axis=1)
            blank = probs.shape[1]
            valid_ind = np.where(ind != (blank - 1))[0]
            score = np.mean(probs[valid_ind, ind[valid_ind]])
        elif loss_type == "attention":
            preds = np.array(predict[0])
            probs = np.array(predict[1])
            end_pos = np.where(preds[0, :] == 1)[0]
            if len(end_pos) <= 1:
                preds = preds[0, 1:]
                score = np.mean(probs[0, 1:])
            else:
<<<<<<< HEAD
                preds_text = preds[0, 1:end_pos[1]]
            preds_text = preds_text.reshape(-1)
            preds_text = char_ops.decode(preds_text)

        print("\t index:", preds)
        print("\t word :", preds_text)
=======
                preds = preds[0, 1:end_pos[1]]
                score = np.mean(probs[0, 1:end_pos[1]])
            preds = preds.reshape(-1)
            preds_text = char_ops.decode(preds)
        
        print("\t index:", preds)
        print("\t word :", preds_text)
        print("\t score :", score)
>>>>>>> ade18e13

    # save for inference model
    target_var = []
    for key, values in outputs.items():
        target_var.append(values)

    fluid.io.save_inference_model(
        "./output/",
        feeded_var_names=['image'],
        target_vars=target_var,
        executor=exe,
        main_program=eval_prog,
        model_filename="model",
        params_filename="params")


if __name__ == '__main__':
    parser = program.ArgsParser()
    FLAGS = parser.parse_args()
    main()<|MERGE_RESOLUTION|>--- conflicted
+++ resolved
@@ -55,6 +55,7 @@
     program.merge_config(FLAGS.opt)
     logger.info(config)
     char_ops = CharacterOps(config['Global'])
+    loss_type = config['Global']['loss_type']
     config['Global']['char_ops'] = char_ops
 
     # check if set use_gpu=True in paddlepaddle cpu version
@@ -79,22 +80,13 @@
     init_model(config, eval_prog, exe)
 
     blobs = reader_main(config, 'test')()
-<<<<<<< HEAD
     infer_img = config['Global']['infer_img']
-=======
-    infer_img = config['TestReader']['infer_img']
-    loss_type = config['Global']['loss_type']
->>>>>>> ade18e13
     infer_list = get_image_file_list(infer_img)
     max_img_num = len(infer_list)
     if len(infer_list) == 0:
         logger.info("Can not find img in infer_img dir.")
     for i in range(max_img_num):
-<<<<<<< HEAD
-        print("infer_img:", infer_list[i])
-=======
-        logger.info("infer_img:%s" % infer_list[i])
->>>>>>> ade18e13
+        print("infer_img:%s" % infer_list[i])
         img = next(blobs)
         predict = exe.run(program=eval_prog,
                           feed={"image": img},
@@ -118,23 +110,14 @@
                 preds = preds[0, 1:]
                 score = np.mean(probs[0, 1:])
             else:
-<<<<<<< HEAD
-                preds_text = preds[0, 1:end_pos[1]]
-            preds_text = preds_text.reshape(-1)
-            preds_text = char_ops.decode(preds_text)
-
-        print("\t index:", preds)
-        print("\t word :", preds_text)
-=======
                 preds = preds[0, 1:end_pos[1]]
                 score = np.mean(probs[0, 1:end_pos[1]])
             preds = preds.reshape(-1)
             preds_text = char_ops.decode(preds)
-        
+
         print("\t index:", preds)
         print("\t word :", preds_text)
         print("\t score :", score)
->>>>>>> ade18e13
 
     # save for inference model
     target_var = []
