--- conflicted
+++ resolved
@@ -189,7 +189,6 @@
 
 
 <a name="language_abbreviation"></a>
-<<<<<<< HEAD
 ## 5 Support languages and abbreviations
 
 | Language  | Abbreviation | | Language  | Abbreviation |
@@ -208,7 +207,7 @@
 |Ukranian|uk| |Estonian |et|
 |Belarusian|be| |Irish |ga|
 |Telugu |te| |Croatian |hr|
-|Kannada |kn| |Hungarian |hu|
+|Saudi Arabia|sa| |Hungarian |hu|
 |Tamil |ta| |Indonesian|id|
 |Afrikaans |af| |Icelandic|is|
 |Azerbaijani  |az||Kurdish|ku|
@@ -231,86 +230,4 @@
 |Uzbek |uz| |Magahi |mah|
 |Vietnamese |vi| |Nagpur |sck|
 |Mongolian |mn| |Newari |new|
-|Abaza |abq| |Goan Konkani|gom|
-=======
-## 4 Support languages and abbreviations
-
-| Language  | Abbreviation |
-| ---  | --- |
-|chinese and english|ch|
-|english|en|
-|french|fr|
-|german|german|
-|japan|japan|
-|korean|korean|
-|chinese traditional |chinese_cht|
-| Italian |it|
-|Spanish |es|
-| Portuguese|pt|
-|Russia|ru|
-|Arabic|ar|
-|Hindi|hi|
-|Uyghur|ug|
-|Persian|fa|
-|Urdu|ur|
-| Serbian(latin) |rs_latin|
-|Occitan |oc|
-|Marathi|mr|
-|Nepali|ne|
-|Serbian(cyrillic)|rs_cyrillic|
-|Bulgarian |bg|
-|Ukranian|uk|
-|Belarusian|be|
-|Telugu |te|
-|Tamil |ta|
-|Afrikaans |af|
-|Azerbaijani    |az|
-|Bosnian|bs|
-|Czech|cs|
-|Welsh |cy|
-|Danish|da|
-|Estonian |et|
-|Irish |ga|
-|Croatian |hr|
-|Hungarian |hu|
-|Indonesian|id|
-|Icelandic|is|
-|Kurdish|ku|
-|Lithuanian |lt|
- |Latvian |lv|
-|Maori|mi|
-|Malay|ms|
-|Maltese |mt|
-|Dutch |nl|
-|Norwegian |no|
-|Polish |pl|
-|Romanian |ro|
-|Slovak |sk|
-|Slovenian |sl|
-|Albanian |sq|
-|Swedish |sv|
-|Swahili |sw|
-|Tagalog |tl|
-|Turkish |tr|
-|Uzbek |uz|
-|Vietnamese |vi|
-|Mongolian |mn|
-|Abaza |abq|
-|Adyghe |ady|
-|Kabardian |kbd|
-|Avar |ava|
-|Dargwa |dar|
-|Ingush |inh|
-|Lak |lbe|
-|Lezghian |lez|
-|Tabassaran |tab|
-|Bihari |bh|
-|Maithili |mai|
-|Angika |ang|
-|Bhojpuri |bho|
-|Magahi |mah|
-|Nagpur |sck|
-|Newari |new|
-|Goan Konkani|gom|
->>>>>>> eaa5b897
-|Saudi Arabia|sa|+|Abaza |abq| |Goan Konkani|gom|