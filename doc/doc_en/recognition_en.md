--- conflicted
+++ resolved
@@ -114,20 +114,14 @@
 
 `ppocr/utils/dict/french_dict.txt` is a French dictionary with 118 characters
 
-<<<<<<< HEAD
-`ppocr/utils/dict/japan_dict.txt` is a Japan dictionary with 4399 characters
-=======
 `ppocr/utils/dict/japan_dict.txt` is a Japanese dictionary with 4399 characters
->>>>>>> 569deedc
 
 `ppocr/utils/dict/korean_dict.txt` is a Korean dictionary with 3636 characters
 
 `ppocr/utils/dict/german_dict.txt` is a German dictionary with 131 characters
-<<<<<<< HEAD
 
 `ppocr/utils/dict/en_dict.txt` is a English dictionary with 63 characters
-=======
->>>>>>> 569deedc
+
 
 You can use it on demand.
 
